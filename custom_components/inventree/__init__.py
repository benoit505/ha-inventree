--- conflicted
+++ resolved
@@ -1,305 +1,280 @@
-"""The Inventree integration."""
-from __future__ import annotations
-
-import logging
-from typing import Any
-
-from homeassistant.config_entries import ConfigEntry
-from homeassistant.const import Platform
-from homeassistant.core import HomeAssistant
-from homeassistant.exceptions import ConfigEntryNotReady
-from homeassistant.helpers.typing import ConfigType
-import homeassistant.helpers.config_validation as cv
-import voluptuous as vol
-
-from .const import DOMAIN, CONF_API_URL, CONF_API_KEY
-from .coordinator import InventreeDataUpdateCoordinator
-from .api import InventreeAPIClient
-
-_LOGGER = logging.getLogger(__name__)
-PLATFORMS: list[Platform] = [Platform.SENSOR]
-
-# Updated schema definition
-CONFIG_SCHEMA = vol.Schema({DOMAIN: vol.Schema({})}, extra=vol.ALLOW_EXTRA)
-
-async def async_setup(hass: HomeAssistant, config: dict[str, Any]) -> bool:
-    """Set up the Inventree integration from YAML."""
-    _LOGGER.debug("Setting up Inventree integration")
-    hass.data.setdefault(DOMAIN, {})
-    return True
-
-async def async_setup_entry(hass: HomeAssistant, entry: ConfigEntry) -> bool:
-    """Set up Inventree from a config entry."""
-    _LOGGER.debug("Starting async_setup_entry for Inventree with entry_id: %s", entry.entry_id)
-    
-    try:
-        api_client = InventreeAPIClient(
-            entry.data[CONF_API_URL], 
-            entry.data[CONF_API_KEY]
-        )
-        await api_client.async_init()
-        
-        # Create and store coordinator
-        coordinator = InventreeDataUpdateCoordinator(hass, api_client)
-        await coordinator.async_config_entry_first_refresh()
-        
-        hass.data.setdefault(DOMAIN, {})
-        hass.data[DOMAIN][entry.entry_id] = coordinator
-        
-        # Setup platforms using async_forward_entry_setups
-        await hass.config_entries.async_forward_entry_setups(entry, PLATFORMS)
-        
-        # Register services
-        async def add_item(call) -> None:
-            """Handle adding an item."""
-            name = call.data.get('name')
-            category = call.data.get('category')
-            quantity = call.data.get('quantity')
-            _LOGGER.debug("Adding item: %s in category %s with quantity %s", 
-                         name, category, quantity)
-            try:
-                await api_client.add_item(name, category, quantity)
-                await coordinator.async_request_refresh()
-            except Exception as err:
-                _LOGGER.error("Failed to add item: %s", err)
-        
-        async def edit_item(call) -> None:
-            """Handle editing an item."""
-            item_id = call.data.get('item_id')
-            data = {k: v for k, v in call.data.items() if k != 'item_id'}
-            _LOGGER.debug("Editing item %s with data: %s", item_id, data)
-            try:
-                await api_client.update_item(item_id, data)
-                await coordinator.async_request_refresh()
-            except Exception as err:
-                _LOGGER.error("Failed to edit item: %s", err)
-        
-        async def remove_item(call) -> None:
-            """Handle removing an item."""
-            item_id = call.data.get('item_id')
-            _LOGGER.debug("Removing item: %s", item_id)
-            try:
-                await api_client.remove_item(item_id)
-                await coordinator.async_request_refresh()
-            except Exception as err:
-                _LOGGER.error("Failed to remove item: %s", err)
-
-        async def adjust_stock(call) -> None:
-            """Handle adjusting stock levels."""
-            name = call.data.get('name')
-            quantity = call.data.get('quantity', 0)
-            _LOGGER.debug("Adjusting stock for %s by %s", name, quantity)
-            
-            try:
-                # Search for the item directly via API
-                search_url = f"part/?search={name}"
-                search_results = await api_client._api_request(search_url)
-                
-                if not search_results:
-                    raise ValueError(f"Item '{name}' not found")
-                    
-                # Use the first matching result
-                item = search_results[0]
-                part_id = item.get('pk')
-                
-                if not part_id:
-                    raise ValueError(f"Invalid item data received for '{name}'")
-                    
-                _LOGGER.debug("Found item: %s (ID: %s)", item.get('name'), part_id)
-                
-                if quantity > 0:
-                    await api_client.add_stock(item_id=part_id, quantity=quantity)
-                else:
-                    await api_client.remove_stock(item_id=part_id, quantity=abs(quantity))
-                    
-                await coordinator.async_request_refresh()
-                    
-            except Exception as err:
-                _LOGGER.error("Failed to adjust stock: %s", err)
-                raise
-        
-        async def variant_operations(call: ServiceCall) -> None:
-            """Handle variant operations."""
-            name = call.data.get('name')
-            operation = call.data.get('operation')
-            
-            try:
-                # Find base template part
-                base_results = await api_client._api_request(f"part/?name={name}")
-                base_part = next(
-                    (p for p in base_results if p.get('name') == name and p.get('is_template')),
-                    None
-                )
-                
-                if not base_part:
-                    raise ValueError(f"Template part '{name}' not found")
-                    
-                base_id = base_part['pk']
-                _LOGGER.debug("Found template part: %s (ID: %s)", name, base_id)
-                
-                # Get variants
-                variants = await api_client._api_request(f"part/?variant_of={base_id}")
-                
-                if operation == "transfer_stock":
-                    source_name = call.data.get('source_variant')
-                    target_name = call.data.get('target_variant')
-                    quantity = float(call.data.get('quantity', 0))
-                    
-                    # Find source and target variants
-                    source_variant = next((v for v in variants if v['name'] == source_name), None)
-                    target_variant = next((v for v in variants if v['name'] == target_name), None)
-                    
-                    if not source_variant or not target_variant:
-                        raise ValueError(f"Could not find variants: {source_name} -> {target_name}")
-                        
-                    # Handle special case for Raw->Prepared conversion
-                    if "Raw" in source_name and "Cooked" in target_name:
-                        # Get cooked ratio parameter
-                        params = await api_client._api_request(f"part/parameter/?part={base_id}")
-                        cooked_ratio = next(
-                            (float(p['data']) for p in params if p['template_detail']['name'] == 'Cooked_Ratio'),
-                            1.0
-                        )
-                        target_quantity = quantity * cooked_ratio
-                    else:
-                        target_quantity = quantity
-                    
-                    # Perform the transfer
-                    await api_client.remove_stock(source_variant['pk'], quantity)
-                    await api_client.add_stock(target_variant['pk'], target_quantity)
-                    
-                    _LOGGER.debug(
-                        "Transferred stock: %s -> %s (quantity: %s -> %s)",
-                        source_name, target_name, quantity, target_quantity
-                    )
-                    
-                elif operation == "update_parameter":
-                    parameter_name = call.data.get('parameter_name')
-                    parameter_value = call.data.get('parameter_value')
-                    
-                    # Update parameter on base template
-                    await api_client.update_parameter(base_id, parameter_name, parameter_value)
-                    
-                    _LOGGER.debug(
-                        "Updated parameter %s=%s on template %s",
-                        parameter_name, parameter_value, name
-                    )
-                    
-                elif operation == "manage_batch":
-                    # Future implementation
-                    _LOGGER.info("Batch management not yet implemented")
-                    
-                else:
-                    raise ValueError(f"Unknown operation: {operation}")
-                    
-                await coordinator.async_refresh()
-                
-            except Exception as err:
-                _LOGGER.error("Failed to perform variant operation: %s", err)
-                raise
-        
-        async def update_metadata(call) -> None:
-            """Handle metadata updates."""
-            category_id = call.data.get('category_id')
-            part_id = call.data.get('part_id')
-            download_thumbnails = call.data.get('download_thumbnails', True)
-            force_update = call.data.get('force_update', False)
-            
-            _LOGGER.debug("Updating metadata: category=%s, part=%s, thumbnails=%s, force=%s",
-                         category_id, part_id, download_thumbnails, force_update)
-            
-            try:
-                if part_id:
-                    # Update single part
-                    data = await api_client.get_part_details(
-                        part_id=int(part_id),
-                        download_thumbnails=download_thumbnails
-                    )
-                    _LOGGER.debug("Updated metadata for part %s", part_id)
-                elif category_id:
-                    # Update all parts in category
-                    parts = await api_client.get_category_parts(category_id)
-                    for part in parts:
-                        if download_thumbnails or force_update:
-                            data = await api_client.get_part_details(
-                                part_id=part['id'],
-                                download_thumbnails=download_thumbnails
-                            )
-                    _LOGGER.debug("Updated metadata for category %s", category_id)
-                else:
-                    # Update all parts
-                    parts = await api_client.get_items()
-                    for part in parts:
-                        if download_thumbnails or force_update:
-                            data = await api_client.get_part_details(
-                                part_id=part['pk'],
-                                download_thumbnails=download_thumbnails
-                            )
-                    _LOGGER.debug("Updated metadata for all parts")
-
-                await coordinator.async_request_refresh()
-                
-            except Exception as err:
-                _LOGGER.error("Failed to update metadata: %s", err)
-                raise
-        
-<<<<<<< HEAD
-            except Exception as err:
-                _LOGGER.error("Failed to update metadata: %s", err)
-                raise
-        
-=======
->>>>>>> d34be27c
-        async def print_label(call) -> None:
-            """Handle printing a label."""
-            item_id = call.data.get('item_id')
-            template_id = call.data.get('template_id', 2)
-            plugin = call.data.get('plugin', 'zebra')
-            
-            _LOGGER.debug("Printing label for item %s using template %s and plugin %s", 
-                         item_id, template_id, plugin)
-            try:
-                await api_client.print_label(
-                    item_id=int(item_id),
-                    template_id=int(template_id),
-                    plugin=plugin
-                )
-            except Exception as err:
-                _LOGGER.error("Failed to print label: %s", err)
-                raise
-        
-        # Register services
-        hass.services.async_register(DOMAIN, 'add_item', add_item)
-        hass.services.async_register(DOMAIN, 'edit_item', edit_item)
-        hass.services.async_register(DOMAIN, 'remove_item', remove_item)
-        hass.services.async_register(DOMAIN, 'adjust_stock', adjust_stock)
-        hass.services.async_register(DOMAIN, 'variant_operations', variant_operations)
-        hass.services.async_register(DOMAIN, 'update_metadata', update_metadata)
-        hass.services.async_register(DOMAIN, 'print_label', print_label)
-        _LOGGER.debug("Services registered successfully")
-        
-        return True
-        
-    except Exception as err:
-        _LOGGER.error("Failed to connect to Inventree API: %s", err)
-        raise ConfigEntryNotReady from err
-
-async def async_unload_entry(hass: HomeAssistant, entry: ConfigEntry) -> bool:
-    """Unload a config entry."""
-    _LOGGER.debug("Unloading entry: %s", entry.entry_id)
-    
-    # Close the API client session
-    coordinator = hass.data[DOMAIN][entry.entry_id]
-    if coordinator and coordinator.api_client:
-        await coordinator.api_client.close()
-    
-    unload_ok = await hass.config_entries.async_unload_platforms(entry, PLATFORMS)
-    if unload_ok:
-        hass.data[DOMAIN].pop(entry.entry_id)
-    return unload_ok
-
-async def async_reload_entry(hass: HomeAssistant, entry: ConfigEntry) -> None:
-    """Reload config entry."""
-    _LOGGER.debug("Reloading entry: %s", entry.entry_id)
-    await async_unload_entry(hass, entry)
+"""The Inventree integration."""
+from __future__ import annotations
+
+import logging
+from typing import Any
+
+from homeassistant.config_entries import ConfigEntry
+from homeassistant.const import Platform
+from homeassistant.core import HomeAssistant
+from homeassistant.exceptions import ConfigEntryNotReady
+from homeassistant.helpers.typing import ConfigType
+import homeassistant.helpers.config_validation as cv
+import voluptuous as vol
+
+from .const import DOMAIN, CONF_API_URL, CONF_API_KEY
+from .coordinator import InventreeDataUpdateCoordinator
+from .api import InventreeAPIClient
+
+_LOGGER = logging.getLogger(__name__)
+PLATFORMS: list[Platform] = [Platform.SENSOR]
+
+# Updated schema definition
+CONFIG_SCHEMA = vol.Schema({DOMAIN: vol.Schema({})}, extra=vol.ALLOW_EXTRA)
+
+async def async_setup(hass: HomeAssistant, config: dict[str, Any]) -> bool:
+    """Set up the Inventree integration from YAML."""
+    _LOGGER.debug("Setting up Inventree integration")
+    hass.data.setdefault(DOMAIN, {})
+    return True
+
+async def async_setup_entry(hass: HomeAssistant, entry: ConfigEntry) -> bool:
+    """Set up Inventree from a config entry."""
+    _LOGGER.debug("Starting async_setup_entry for Inventree with entry_id: %s", entry.entry_id)
+    
+    try:
+        api_client = InventreeAPIClient(
+            entry.data[CONF_API_URL], 
+            entry.data[CONF_API_KEY]
+        )
+        await api_client.async_init()
+        
+        # Create and store coordinator
+        coordinator = InventreeDataUpdateCoordinator(hass, api_client)
+        await coordinator.async_config_entry_first_refresh()
+        
+        hass.data.setdefault(DOMAIN, {})
+        hass.data[DOMAIN][entry.entry_id] = coordinator
+        
+        # Setup platforms using async_forward_entry_setups
+        await hass.config_entries.async_forward_entry_setups(entry, PLATFORMS)
+        
+        # Register services
+        async def add_item(call) -> None:
+            """Handle adding an item."""
+            name = call.data.get('name')
+            category = call.data.get('category')
+            quantity = call.data.get('quantity')
+            _LOGGER.debug("Adding item: %s in category %s with quantity %s", 
+                         name, category, quantity)
+            try:
+                await api_client.add_item(name, category, quantity)
+                await coordinator.async_request_refresh()
+            except Exception as err:
+                _LOGGER.error("Failed to add item: %s", err)
+        
+        async def edit_item(call) -> None:
+            """Handle editing an item."""
+            item_id = call.data.get('item_id')
+            data = {k: v for k, v in call.data.items() if k != 'item_id'}
+            _LOGGER.debug("Editing item %s with data: %s", item_id, data)
+            try:
+                await api_client.update_item(item_id, data)
+                await coordinator.async_request_refresh()
+            except Exception as err:
+                _LOGGER.error("Failed to edit item: %s", err)
+        
+        async def remove_item(call) -> None:
+            """Handle removing an item."""
+            item_id = call.data.get('item_id')
+            _LOGGER.debug("Removing item: %s", item_id)
+            try:
+                await api_client.remove_item(item_id)
+                await coordinator.async_request_refresh()
+            except Exception as err:
+                _LOGGER.error("Failed to remove item: %s", err)
+
+        async def adjust_stock(call) -> None:
+            """Handle adjusting stock levels."""
+            name = call.data.get('name')
+            quantity = call.data.get('quantity', 0)
+            _LOGGER.debug("Adjusting stock for %s by %s", name, quantity)
+            
+            try:
+                # Search for the item directly via API
+                search_url = f"part/?search={name}"
+                search_results = await api_client._api_request(search_url)
+                
+                if not search_results:
+                    raise ValueError(f"Item '{name}' not found")
+                    
+                # Use the first matching result
+                item = search_results[0]
+                part_id = item.get('pk')
+                
+                if not part_id:
+                    raise ValueError(f"Invalid item data received for '{name}'")
+                    
+                _LOGGER.debug("Found item: %s (ID: %s)", item.get('name'), part_id)
+                
+                if quantity > 0:
+                    await api_client.add_stock(item_id=part_id, quantity=quantity)
+                else:
+                    await api_client.remove_stock(item_id=part_id, quantity=abs(quantity))
+                    
+                await coordinator.async_request_refresh()
+                    
+            except Exception as err:
+                _LOGGER.error("Failed to adjust stock: %s", err)
+                raise
+        
+        async def variant_operations(call: ServiceCall) -> None:
+            """Handle variant operations."""
+            name = call.data.get('name')
+            operation = call.data.get('operation')
+            
+            try:
+                # Find base template part
+                base_results = await api_client._api_request(f"part/?name={name}")
+                base_part = next(
+                    (p for p in base_results if p.get('name') == name and p.get('is_template')),
+                    None
+                )
+                
+                if not base_part:
+                    raise ValueError(f"Template part '{name}' not found")
+                    
+                base_id = base_part['pk']
+                _LOGGER.debug("Found template part: %s (ID: %s)", name, base_id)
+                
+                # Get variants
+                variants = await api_client._api_request(f"part/?variant_of={base_id}")
+                
+                if operation == "transfer_stock":
+                    source_name = call.data.get('source_variant')
+                    target_name = call.data.get('target_variant')
+                    quantity = float(call.data.get('quantity', 0))
+                    
+                    # Find source and target variants
+                    source_variant = next((v for v in variants if v['name'] == source_name), None)
+                    target_variant = next((v for v in variants if v['name'] == target_name), None)
+                    
+                    if not source_variant or not target_variant:
+                        raise ValueError(f"Could not find variants: {source_name} -> {target_name}")
+                        
+                    # Handle special case for Raw->Prepared conversion
+                    if "Raw" in source_name and "Cooked" in target_name:
+                        # Get cooked ratio parameter
+                        params = await api_client._api_request(f"part/parameter/?part={base_id}")
+                        cooked_ratio = next(
+                            (float(p['data']) for p in params if p['template_detail']['name'] == 'Cooked_Ratio'),
+                            1.0
+                        )
+                        target_quantity = quantity * cooked_ratio
+                    else:
+                        target_quantity = quantity
+                    
+                    # Perform the transfer
+                    await api_client.remove_stock(source_variant['pk'], quantity)
+                    await api_client.add_stock(target_variant['pk'], target_quantity)
+                    
+                    _LOGGER.debug(
+                        "Transferred stock: %s -> %s (quantity: %s -> %s)",
+                        source_name, target_name, quantity, target_quantity
+                    )
+                    
+                elif operation == "update_parameter":
+                    parameter_name = call.data.get('parameter_name')
+                    parameter_value = call.data.get('parameter_value')
+                    
+                    # Update parameter on base template
+                    await api_client.update_parameter(base_id, parameter_name, parameter_value)
+                    
+                    _LOGGER.debug(
+                        "Updated parameter %s=%s on template %s",
+                        parameter_name, parameter_value, name
+                    )
+                    
+                elif operation == "manage_batch":
+                    # Future implementation
+                    _LOGGER.info("Batch management not yet implemented")
+                    
+                else:
+                    raise ValueError(f"Unknown operation: {operation}")
+                    
+                await coordinator.async_refresh()
+                
+            except Exception as err:
+                _LOGGER.error("Failed to perform variant operation: %s", err)
+                raise
+        
+        async def update_metadata(call) -> None:
+            """Handle metadata updates."""
+            category_id = call.data.get('category_id')
+            part_id = call.data.get('part_id')
+            download_thumbnails = call.data.get('download_thumbnails', True)
+            force_update = call.data.get('force_update', False)
+            
+            _LOGGER.debug("Updating metadata: category=%s, part=%s, thumbnails=%s, force=%s",
+                         category_id, part_id, download_thumbnails, force_update)
+            
+            try:
+                if part_id:
+                    # Update single part
+                    data = await api_client.get_part_details(
+                        part_id=int(part_id),
+                        download_thumbnails=download_thumbnails
+                    )
+                    _LOGGER.debug("Updated metadata for part %s", part_id)
+                elif category_id:
+                    # Update all parts in category
+                    parts = await api_client.get_category_parts(category_id)
+                    for part in parts:
+                        if download_thumbnails or force_update:
+                            data = await api_client.get_part_details(
+                                part_id=part['id'],
+                                download_thumbnails=download_thumbnails
+                            )
+                    _LOGGER.debug("Updated metadata for category %s", category_id)
+                else:
+                    # Update all parts
+                    parts = await api_client.get_items()
+                    for part in parts:
+                        if download_thumbnails or force_update:
+                            data = await api_client.get_part_details(
+                                part_id=part['pk'],
+                                download_thumbnails=download_thumbnails
+                            )
+                    _LOGGER.debug("Updated metadata for all parts")
+
+                await coordinator.async_request_refresh()
+                
+            except Exception as err:
+                _LOGGER.error("Failed to update metadata: %s", err)
+                raise
+        
+        # Register services
+        hass.services.async_register(DOMAIN, 'add_item', add_item)
+        hass.services.async_register(DOMAIN, 'edit_item', edit_item)
+        hass.services.async_register(DOMAIN, 'remove_item', remove_item)
+        hass.services.async_register(DOMAIN, 'adjust_stock', adjust_stock)
+        hass.services.async_register(DOMAIN, 'variant_operations', variant_operations)
+        hass.services.async_register(DOMAIN, 'update_metadata', update_metadata)
+        hass.services.async_register(DOMAIN, 'print_label', print_label)
+        _LOGGER.debug("Services registered successfully")
+        
+        return True
+        
+    except Exception as err:
+        _LOGGER.error("Failed to connect to Inventree API: %s", err)
+        raise ConfigEntryNotReady from err
+
+async def async_unload_entry(hass: HomeAssistant, entry: ConfigEntry) -> bool:
+    """Unload a config entry."""
+    _LOGGER.debug("Unloading entry: %s", entry.entry_id)
+    
+    # Close the API client session
+    coordinator = hass.data[DOMAIN][entry.entry_id]
+    if coordinator and coordinator.api_client:
+        await coordinator.api_client.close()
+    
+    unload_ok = await hass.config_entries.async_unload_platforms(entry, PLATFORMS)
+    if unload_ok:
+        hass.data[DOMAIN].pop(entry.entry_id)
+    return unload_ok
+
+async def async_reload_entry(hass: HomeAssistant, entry: ConfigEntry) -> None:
+    """Reload config entry."""
+    _LOGGER.debug("Reloading entry: %s", entry.entry_id)
+    await async_unload_entry(hass, entry)
     await async_setup_entry(hass, entry)