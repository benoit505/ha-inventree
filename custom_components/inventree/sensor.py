"""Sensor platform for Inventree integration."""
from __future__ import annotations

import logging
from typing import Any

from homeassistant.components.sensor import (
    SensorEntity,
    SensorDeviceClass,
)
from homeassistant.config_entries import ConfigEntry
from homeassistant.core import HomeAssistant
from homeassistant.helpers.entity_platform import AddEntitiesCallback
from homeassistant.helpers.update_coordinator import CoordinatorEntity

from .const import DOMAIN
from .coordinator import InventreeDataUpdateCoordinator
from .models import CategoryMapping

_LOGGER = logging.getLogger(__name__)

class InventreeBaseSensor(CoordinatorEntity[InventreeDataUpdateCoordinator], SensorEntity):
    """Base class for Inventree sensors."""

    def __init__(
        self, 
        coordinator: InventreeDataUpdateCoordinator, 
        name: str, 
        key: str
    ) -> None:
        """Initialize the sensor."""
        super().__init__(coordinator)
        self._attr_name = f"Inventree {name}"
        self._attr_unique_id = f"inventree_{key}"
        self._key = key
        self._attr_device_class = SensorDeviceClass.ENUM

class InventreeCategoryStockSensor(InventreeBaseSensor):
    """Sensor for stock in a specific category."""

    def __init__(
        self, 
        coordinator: InventreeDataUpdateCoordinator,
        category_id: int,
        category_name: str
    ) -> None:
        """Initialize the sensor."""
        super().__init__(
            coordinator,
            f"{category_name} Stock",
            f"category_{category_id}_stock"
        )
        self._category_id = category_id
        self._category_name = category_name
        _LOGGER.debug("Created category sensor for %s (id: %s)", category_name, category_id)

    @property
    def native_value(self) -> int:
        """Return the state of the sensor."""
        if not self.coordinator.data or "items" not in self.coordinator.data:
            return 0
        
        total_stock = 0
        for item in self.coordinator.data["items"]:
            if isinstance(item, dict) and item.get('category') == self._category_id:
                total_stock += float(item.get('in_stock', 0))
        return int(total_stock)

    @property
    def extra_state_attributes(self) -> dict[str, Any]:
        """Return additional attributes."""
        _LOGGER.debug("Sensor extra_state_attributes called for category %s", self._category_id)
        
        if not self.coordinator.data or "items" not in self.coordinator.data:
            return {}

        items = []
        parameters = self.coordinator.data.get("parameters", {})  # Get parameters dict from coordinator
        
        for item in self.coordinator.data["items"]:
            if isinstance(item, dict) and item.get('category') == self._category_id:
                item_data = {
                    'name': item.get('name', ''),
                    'in_stock': item.get('in_stock', 0),
<<<<<<< HEAD
                    'minimum_stock': item.get('minimum_stock', 0)
                }
                
                # Add parameters if they exist
                part_id = item.get('pk')
                if part_id:
                    if part_id in parameters:
                        item_data['parameters'] = parameters[part_id]
                    if part_id in metadata:
                        item_data['image'] = metadata[part_id].get('image')
                        item_data['thumbnail'] = metadata[part_id].get('thumbnail')
=======
                    'minimum_stock': item.get('minimum_stock', 0),
                    'image': item.get('image'),
                    'thumbnail': item.get('thumbnail'),
                    'active': item.get('active'),
                    'assembly': item.get('assembly'),
                    'category': item.get('category'),
                    'category_name': item.get('category_name'),
                    'category_pathstring': item.get('category_pathstring', ''),
                    'dashboard_url': item.get('dashboard_url', ''),
                    'inventree_url': item.get('inventree_url', ''),
                    'barcode_hash': item.get('barcode_hash', ''),
                    'barcode_data': item.get('barcode_data', ''),
                    'component': item.get('component'),
                    'description': item.get('description'),
                    'full_name': item.get('full_name'),
                    'IPN': item.get('IPN'),
                    'keywords': item.get('keywords'),
                    'purchaseable': item.get('purchaseable'),
                    'revision': item.get('revision'),
                    'salable': item.get('salable'),
                    'units': item.get('units'),
                    'total_in_stock': item.get('total_in_stock'),
                    'unallocated_stock': item.get('unallocated_stock'),
                    'allocated_to_build_orders': item.get('allocated_to_build_orders'),
                    'allocated_to_sales_orders': item.get('allocated_to_sales_orders'),
                    'building': item.get('building'),
                    'ordering': item.get('ordering'),
                    'variant_of': item.get('variant_of'),
                    'is_template': item.get('is_template', False),
                }
                
                # Add parameters if they exist for this part
                part_id = item.get('pk')
                if part_id and str(part_id) in parameters:
                    item_data['parameters'] = parameters[str(part_id)]
>>>>>>> 3fcf2c38
                
                items.append(item_data)

        return {
            'items': items,
            'category_name': self._category_name,
            'category_id': self._category_id
        }

class InventreeLowStockSensor(InventreeBaseSensor):
    """Sensor for items with low stock."""

    def __init__(self, coordinator: InventreeDataUpdateCoordinator) -> None:
        """Initialize the sensor."""
        super().__init__(coordinator, "Low Stock Items", "low_stock_items")

    @property
    def native_value(self) -> int:
        """Return the number of items with low stock."""
        if not self.coordinator.data or "items" not in self.coordinator.data:
            return 0
        
        low_stock_count = 0
        for item in self.coordinator.data["items"]:
            if isinstance(item, dict):
                in_stock = float(item.get('in_stock', 0))
                min_stock = float(item.get('minimum_stock', 0))
                if in_stock == 0 or (min_stock > 0 and in_stock <= min_stock):
                    low_stock_count += 1
        return low_stock_count

    @property
    def extra_state_attributes(self) -> dict[str, Any]:
        """Return the list of items with low stock."""
        if not self.coordinator.data or "items" not in self.coordinator.data:
            return {}

        low_stock_items = []
        for item in self.coordinator.data["items"]:
            if isinstance(item, dict):
                in_stock = float(item.get('in_stock', 0))
                min_stock = float(item.get('minimum_stock', 0))
                if in_stock == 0 or (min_stock > 0 and in_stock <= min_stock):
                    low_stock_items.append({
                        'name': item.get('name', ''),
                        'in_stock': in_stock,
                        'minimum_stock': min_stock,
                        'category': item.get('category_name', '')
                    })
        
        return {'items': low_stock_items}

async def async_setup_entry(
    hass: HomeAssistant,
    entry: ConfigEntry,
    async_add_entities: AddEntitiesCallback,
) -> None:
    """Set up Inventree sensor based on a config entry."""
    coordinator = hass.data[DOMAIN][entry.entry_id]
    
    _LOGGER.debug("Setting up Inventree sensors")
    entities = []
    
    if coordinator.data and "categories" in coordinator.data:
        _LOGGER.debug("Found %d categories", len(coordinator.data["categories"]))
        for category in coordinator.data["categories"]:
            if isinstance(category, dict):
                try:
                    _LOGGER.debug("Creating sensor for category %s (id: %s)", 
                                category.get('name'), category.get('pk'))
                    sensor = InventreeCategoryStockSensor(
                        coordinator,
                        category['pk'],
                        category['name']
                    )
                    entities.append(sensor)
                except KeyError as e:
                    _LOGGER.error(
                        "Failed to create sensor for category: %s. Missing key: %s", 
                        category, 
                        e
                    )
    
    # Add low stock sensor
    _LOGGER.debug("Adding low stock sensor")
    entities.append(InventreeLowStockSensor(coordinator))
    
    _LOGGER.debug("Adding %d entities", len(entities))
    async_add_entities(entities, True)  # Note the True parameter here<|MERGE_RESOLUTION|>--- conflicted
+++ resolved
@@ -1,222 +1,209 @@
-"""Sensor platform for Inventree integration."""
-from __future__ import annotations
-
-import logging
-from typing import Any
-
-from homeassistant.components.sensor import (
-    SensorEntity,
-    SensorDeviceClass,
-)
-from homeassistant.config_entries import ConfigEntry
-from homeassistant.core import HomeAssistant
-from homeassistant.helpers.entity_platform import AddEntitiesCallback
-from homeassistant.helpers.update_coordinator import CoordinatorEntity
-
-from .const import DOMAIN
-from .coordinator import InventreeDataUpdateCoordinator
-from .models import CategoryMapping
-
-_LOGGER = logging.getLogger(__name__)
-
-class InventreeBaseSensor(CoordinatorEntity[InventreeDataUpdateCoordinator], SensorEntity):
-    """Base class for Inventree sensors."""
-
-    def __init__(
-        self, 
-        coordinator: InventreeDataUpdateCoordinator, 
-        name: str, 
-        key: str
-    ) -> None:
-        """Initialize the sensor."""
-        super().__init__(coordinator)
-        self._attr_name = f"Inventree {name}"
-        self._attr_unique_id = f"inventree_{key}"
-        self._key = key
-        self._attr_device_class = SensorDeviceClass.ENUM
-
-class InventreeCategoryStockSensor(InventreeBaseSensor):
-    """Sensor for stock in a specific category."""
-
-    def __init__(
-        self, 
-        coordinator: InventreeDataUpdateCoordinator,
-        category_id: int,
-        category_name: str
-    ) -> None:
-        """Initialize the sensor."""
-        super().__init__(
-            coordinator,
-            f"{category_name} Stock",
-            f"category_{category_id}_stock"
-        )
-        self._category_id = category_id
-        self._category_name = category_name
-        _LOGGER.debug("Created category sensor for %s (id: %s)", category_name, category_id)
-
-    @property
-    def native_value(self) -> int:
-        """Return the state of the sensor."""
-        if not self.coordinator.data or "items" not in self.coordinator.data:
-            return 0
-        
-        total_stock = 0
-        for item in self.coordinator.data["items"]:
-            if isinstance(item, dict) and item.get('category') == self._category_id:
-                total_stock += float(item.get('in_stock', 0))
-        return int(total_stock)
-
-    @property
-    def extra_state_attributes(self) -> dict[str, Any]:
-        """Return additional attributes."""
-        _LOGGER.debug("Sensor extra_state_attributes called for category %s", self._category_id)
-        
-        if not self.coordinator.data or "items" not in self.coordinator.data:
-            return {}
-
-        items = []
-        parameters = self.coordinator.data.get("parameters", {})  # Get parameters dict from coordinator
-        
-        for item in self.coordinator.data["items"]:
-            if isinstance(item, dict) and item.get('category') == self._category_id:
-                item_data = {
-                    'name': item.get('name', ''),
-                    'in_stock': item.get('in_stock', 0),
-<<<<<<< HEAD
-                    'minimum_stock': item.get('minimum_stock', 0)
-                }
-                
-                # Add parameters if they exist
-                part_id = item.get('pk')
-                if part_id:
-                    if part_id in parameters:
-                        item_data['parameters'] = parameters[part_id]
-                    if part_id in metadata:
-                        item_data['image'] = metadata[part_id].get('image')
-                        item_data['thumbnail'] = metadata[part_id].get('thumbnail')
-=======
-                    'minimum_stock': item.get('minimum_stock', 0),
-                    'image': item.get('image'),
-                    'thumbnail': item.get('thumbnail'),
-                    'active': item.get('active'),
-                    'assembly': item.get('assembly'),
-                    'category': item.get('category'),
-                    'category_name': item.get('category_name'),
-                    'category_pathstring': item.get('category_pathstring', ''),
-                    'dashboard_url': item.get('dashboard_url', ''),
-                    'inventree_url': item.get('inventree_url', ''),
-                    'barcode_hash': item.get('barcode_hash', ''),
-                    'barcode_data': item.get('barcode_data', ''),
-                    'component': item.get('component'),
-                    'description': item.get('description'),
-                    'full_name': item.get('full_name'),
-                    'IPN': item.get('IPN'),
-                    'keywords': item.get('keywords'),
-                    'purchaseable': item.get('purchaseable'),
-                    'revision': item.get('revision'),
-                    'salable': item.get('salable'),
-                    'units': item.get('units'),
-                    'total_in_stock': item.get('total_in_stock'),
-                    'unallocated_stock': item.get('unallocated_stock'),
-                    'allocated_to_build_orders': item.get('allocated_to_build_orders'),
-                    'allocated_to_sales_orders': item.get('allocated_to_sales_orders'),
-                    'building': item.get('building'),
-                    'ordering': item.get('ordering'),
-                    'variant_of': item.get('variant_of'),
-                    'is_template': item.get('is_template', False),
-                }
-                
-                # Add parameters if they exist for this part
-                part_id = item.get('pk')
-                if part_id and str(part_id) in parameters:
-                    item_data['parameters'] = parameters[str(part_id)]
->>>>>>> 3fcf2c38
-                
-                items.append(item_data)
-
-        return {
-            'items': items,
-            'category_name': self._category_name,
-            'category_id': self._category_id
-        }
-
-class InventreeLowStockSensor(InventreeBaseSensor):
-    """Sensor for items with low stock."""
-
-    def __init__(self, coordinator: InventreeDataUpdateCoordinator) -> None:
-        """Initialize the sensor."""
-        super().__init__(coordinator, "Low Stock Items", "low_stock_items")
-
-    @property
-    def native_value(self) -> int:
-        """Return the number of items with low stock."""
-        if not self.coordinator.data or "items" not in self.coordinator.data:
-            return 0
-        
-        low_stock_count = 0
-        for item in self.coordinator.data["items"]:
-            if isinstance(item, dict):
-                in_stock = float(item.get('in_stock', 0))
-                min_stock = float(item.get('minimum_stock', 0))
-                if in_stock == 0 or (min_stock > 0 and in_stock <= min_stock):
-                    low_stock_count += 1
-        return low_stock_count
-
-    @property
-    def extra_state_attributes(self) -> dict[str, Any]:
-        """Return the list of items with low stock."""
-        if not self.coordinator.data or "items" not in self.coordinator.data:
-            return {}
-
-        low_stock_items = []
-        for item in self.coordinator.data["items"]:
-            if isinstance(item, dict):
-                in_stock = float(item.get('in_stock', 0))
-                min_stock = float(item.get('minimum_stock', 0))
-                if in_stock == 0 or (min_stock > 0 and in_stock <= min_stock):
-                    low_stock_items.append({
-                        'name': item.get('name', ''),
-                        'in_stock': in_stock,
-                        'minimum_stock': min_stock,
-                        'category': item.get('category_name', '')
-                    })
-        
-        return {'items': low_stock_items}
-
-async def async_setup_entry(
-    hass: HomeAssistant,
-    entry: ConfigEntry,
-    async_add_entities: AddEntitiesCallback,
-) -> None:
-    """Set up Inventree sensor based on a config entry."""
-    coordinator = hass.data[DOMAIN][entry.entry_id]
-    
-    _LOGGER.debug("Setting up Inventree sensors")
-    entities = []
-    
-    if coordinator.data and "categories" in coordinator.data:
-        _LOGGER.debug("Found %d categories", len(coordinator.data["categories"]))
-        for category in coordinator.data["categories"]:
-            if isinstance(category, dict):
-                try:
-                    _LOGGER.debug("Creating sensor for category %s (id: %s)", 
-                                category.get('name'), category.get('pk'))
-                    sensor = InventreeCategoryStockSensor(
-                        coordinator,
-                        category['pk'],
-                        category['name']
-                    )
-                    entities.append(sensor)
-                except KeyError as e:
-                    _LOGGER.error(
-                        "Failed to create sensor for category: %s. Missing key: %s", 
-                        category, 
-                        e
-                    )
-    
-    # Add low stock sensor
-    _LOGGER.debug("Adding low stock sensor")
-    entities.append(InventreeLowStockSensor(coordinator))
-    
-    _LOGGER.debug("Adding %d entities", len(entities))
+"""Sensor platform for Inventree integration."""
+from __future__ import annotations
+
+import logging
+from typing import Any
+
+from homeassistant.components.sensor import (
+    SensorEntity,
+    SensorDeviceClass,
+)
+from homeassistant.config_entries import ConfigEntry
+from homeassistant.core import HomeAssistant
+from homeassistant.helpers.entity_platform import AddEntitiesCallback
+from homeassistant.helpers.update_coordinator import CoordinatorEntity
+
+from .const import DOMAIN
+from .coordinator import InventreeDataUpdateCoordinator
+from .models import CategoryMapping
+
+_LOGGER = logging.getLogger(__name__)
+
+class InventreeBaseSensor(CoordinatorEntity[InventreeDataUpdateCoordinator], SensorEntity):
+    """Base class for Inventree sensors."""
+
+    def __init__(
+        self, 
+        coordinator: InventreeDataUpdateCoordinator, 
+        name: str, 
+        key: str
+    ) -> None:
+        """Initialize the sensor."""
+        super().__init__(coordinator)
+        self._attr_name = f"Inventree {name}"
+        self._attr_unique_id = f"inventree_{key}"
+        self._key = key
+        self._attr_device_class = SensorDeviceClass.ENUM
+
+class InventreeCategoryStockSensor(InventreeBaseSensor):
+    """Sensor for stock in a specific category."""
+
+    def __init__(
+        self, 
+        coordinator: InventreeDataUpdateCoordinator,
+        category_id: int,
+        category_name: str
+    ) -> None:
+        """Initialize the sensor."""
+        super().__init__(
+            coordinator,
+            f"{category_name} Stock",
+            f"category_{category_id}_stock"
+        )
+        self._category_id = category_id
+        self._category_name = category_name
+        _LOGGER.debug("Created category sensor for %s (id: %s)", category_name, category_id)
+
+    @property
+    def native_value(self) -> int:
+        """Return the state of the sensor."""
+        if not self.coordinator.data or "items" not in self.coordinator.data:
+            return 0
+        
+        total_stock = 0
+        for item in self.coordinator.data["items"]:
+            if isinstance(item, dict) and item.get('category') == self._category_id:
+                total_stock += float(item.get('in_stock', 0))
+        return int(total_stock)
+
+    @property
+    def extra_state_attributes(self) -> dict[str, Any]:
+        """Return additional attributes."""
+        _LOGGER.debug("Sensor extra_state_attributes called for category %s", self._category_id)
+        
+        if not self.coordinator.data or "items" not in self.coordinator.data:
+            return {}
+
+        items = []
+        parameters = self.coordinator.data.get("parameters", {})  # Get parameters dict from coordinator
+        
+        for item in self.coordinator.data["items"]:
+            if isinstance(item, dict) and item.get('category') == self._category_id:
+                item_data = {
+                    'pk': item.get('pk'),
+                    'name': item.get('name', ''),
+                    'in_stock': item.get('in_stock', 0),
+                    'minimum_stock': item.get('minimum_stock', 0),
+                    'image': item.get('image'),
+                    'thumbnail': item.get('thumbnail'),
+                    'active': item.get('active'),
+                    'assembly': item.get('assembly'),
+                    'category': item.get('category'),
+                    'category_name': item.get('category_name'),
+                    'category_pathstring': item.get('category_pathstring', ''),
+                    'dashboard_url': item.get('dashboard_url', ''),
+                    'inventree_url': item.get('inventree_url', ''),
+                    'barcode_hash': item.get('barcode_hash', ''),
+                    'barcode_data': item.get('barcode_data', ''),
+                    'component': item.get('component'),
+                    'description': item.get('description'),
+                    'full_name': item.get('full_name'),
+                    'IPN': item.get('IPN'),
+                    'keywords': item.get('keywords'),
+                    'purchaseable': item.get('purchaseable'),
+                    'revision': item.get('revision'),
+                    'salable': item.get('salable'),
+                    'units': item.get('units'),
+                    'total_in_stock': item.get('total_in_stock'),
+                    'unallocated_stock': item.get('unallocated_stock'),
+                    'allocated_to_build_orders': item.get('allocated_to_build_orders'),
+                    'allocated_to_sales_orders': item.get('allocated_to_sales_orders'),
+                    'building': item.get('building'),
+                    'ordering': item.get('ordering'),
+                    'variant_of': item.get('variant_of'),
+                    'is_template': item.get('is_template', False),
+                }
+                
+                # Add parameters if they exist for this part
+                part_id = item.get('pk')
+                if part_id and str(part_id) in parameters:
+                    item_data['parameters'] = parameters[str(part_id)]
+                
+                items.append(item_data)
+
+        return {
+            'items': items,
+            'category_name': self._category_name,
+            'category_id': self._category_id
+        }
+
+class InventreeLowStockSensor(InventreeBaseSensor):
+    """Sensor for items with low stock."""
+
+    def __init__(self, coordinator: InventreeDataUpdateCoordinator) -> None:
+        """Initialize the sensor."""
+        super().__init__(coordinator, "Low Stock Items", "low_stock_items")
+
+    @property
+    def native_value(self) -> int:
+        """Return the number of items with low stock."""
+        if not self.coordinator.data or "items" not in self.coordinator.data:
+            return 0
+        
+        low_stock_count = 0
+        for item in self.coordinator.data["items"]:
+            if isinstance(item, dict):
+                in_stock = float(item.get('in_stock', 0))
+                min_stock = float(item.get('minimum_stock', 0))
+                if in_stock == 0 or (min_stock > 0 and in_stock <= min_stock):
+                    low_stock_count += 1
+        return low_stock_count
+
+    @property
+    def extra_state_attributes(self) -> dict[str, Any]:
+        """Return the list of items with low stock."""
+        if not self.coordinator.data or "items" not in self.coordinator.data:
+            return {}
+
+        low_stock_items = []
+        for item in self.coordinator.data["items"]:
+            if isinstance(item, dict):
+                in_stock = float(item.get('in_stock', 0))
+                min_stock = float(item.get('minimum_stock', 0))
+                if in_stock == 0 or (min_stock > 0 and in_stock <= min_stock):
+                    low_stock_items.append({
+                        'name': item.get('name', ''),
+                        'in_stock': in_stock,
+                        'minimum_stock': min_stock,
+                        'category': item.get('category_name', '')
+                    })
+        
+        return {'items': low_stock_items}
+
+async def async_setup_entry(
+    hass: HomeAssistant,
+    entry: ConfigEntry,
+    async_add_entities: AddEntitiesCallback,
+) -> None:
+    """Set up Inventree sensor based on a config entry."""
+    coordinator = hass.data[DOMAIN][entry.entry_id]
+    
+    _LOGGER.debug("Setting up Inventree sensors")
+    entities = []
+    
+    if coordinator.data and "categories" in coordinator.data:
+        _LOGGER.debug("Found %d categories", len(coordinator.data["categories"]))
+        for category in coordinator.data["categories"]:
+            if isinstance(category, dict):
+                try:
+                    _LOGGER.debug("Creating sensor for category %s (id: %s)", 
+                                category.get('name'), category.get('pk'))
+                    sensor = InventreeCategoryStockSensor(
+                        coordinator,
+                        category['pk'],
+                        category['name']
+                    )
+                    entities.append(sensor)
+                except KeyError as e:
+                    _LOGGER.error(
+                        "Failed to create sensor for category: %s. Missing key: %s", 
+                        category, 
+                        e
+                    )
+    
+    # Add low stock sensor
+    _LOGGER.debug("Adding low stock sensor")
+    entities.append(InventreeLowStockSensor(coordinator))
+    
+    _LOGGER.debug("Adding %d entities", len(entities))
     async_add_entities(entities, True)  # Note the True parameter here