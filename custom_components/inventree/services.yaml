--- conflicted
+++ resolved
@@ -191,11 +191,7 @@
 
 update_metadata:
   name: Update Metadata
-<<<<<<< HEAD
-  description: Update metadata and download thumbnails for InvenTree parts
-=======
   description: Update metadata for parts
->>>>>>> 3fcf2c38
   fields:
     category_id:
       name: Category ID
@@ -210,19 +206,12 @@
       description: The ID of the part to update (optional)
       required: false
       selector:
-<<<<<<< HEAD
-        text:
-    download_thumbnails:
-      name: Download Thumbnails
-      description: Whether to download and store thumbnails locally
-=======
         number:
           min: 1
           mode: box
     download_thumbnails:
       name: Download Thumbnails
       description: Whether to download thumbnails
->>>>>>> 3fcf2c38
       required: false
       default: true
       selector:
@@ -246,9 +235,6 @@
       required: false
       default: false
       selector:
-<<<<<<< HEAD
-        boolean:
-=======
         boolean:
 
 add_part:
@@ -404,5 +390,4 @@
       default: "/dashboard-uncategorized"
       example: "/dashboard-uncategorized"
       selector:
-        text:
->>>>>>> 3fcf2c38
+        text: