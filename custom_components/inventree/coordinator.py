--- conflicted
+++ resolved
@@ -1,95 +1,106 @@
-"""Data coordinator for Inventree integration."""
-import logging
-from datetime import timedelta
-
-from homeassistant.core import HomeAssistant
-from homeassistant.helpers.update_coordinator import DataUpdateCoordinator, UpdateFailed
-from homeassistant.exceptions import ConfigEntryAuthFailed
-
-from .api import InventreeAPIClient
-
-_LOGGER = logging.getLogger(__name__)
-
-class InventreeDataUpdateCoordinator(DataUpdateCoordinator):
-    """Class to manage fetching Inventree data."""
-
-    def __init__(self, hass: HomeAssistant, api_client: InventreeAPIClient) -> None:
-        """Initialize the coordinator."""
-        super().__init__(
-            hass,
-            _LOGGER,
-            name="Inventree",
-            update_interval=timedelta(seconds=30),
-        )
-        self.api_client = api_client
-        self.categories = {}
-        self.locations = {}
-
-    async def _async_update_data(self):
-        """Fetch data from API."""
-        try:
-            _LOGGER.debug("Starting data update")
-            data = {}
-            
-            # Get all items with rich data
-            try:
-                data["items"] = await self.api_client.get_items()
-                _LOGGER.debug("Fetched %d items with rich data", len(data["items"]))
-                
-                # Verify we have pk for each item
-                for item in data["items"]:
-                    if not item.get('pk'):
-                        _LOGGER.warning("Item missing pk: %s", item.get('name', 'Unknown'))
-                    if not item.get('thumbnail'):
-                        _LOGGER.debug("Item missing thumbnail: %s", item.get('name', 'Unknown'))
-            except Exception as e:
-                _LOGGER.error("Error fetching items: %s", e)
-                data["items"] = []
-
-            # Get category tree for organization
-            try:
-                data["categories"] = await self.api_client.get_category_tree()
-                _LOGGER.debug("Fetched category tree")
-            except Exception as e:
-                _LOGGER.error("Error fetching categories: %s", e)
-                data["categories"] = []
-
-            # Get parameters for parts that have them
-            try:
-                parameters = {}
-                if data["items"]:
-                    for item in data["items"]:
-                        part_id = item.get('pk')
-                        if part_id:
-                            params = await self.api_client.get_part_parameters(part_id)
-                            if params:  # Only store if parameters exist
-                                parameters[part_id] = params
-                data["parameters"] = parameters
-            except Exception as e:
-                _LOGGER.error("Error fetching parameters: %s", e)
-                data["parameters"] = {}
-
-<<<<<<< HEAD
-
-            # We don't need separate metadata anymore since it's included in items
-            # But we'll keep the key for backward compatibility
-            data["metadata"] = {}
-
-            _LOGGER.debug("Data update complete with %d items", len(data["items"]))
-=======
-            # We don't need separate metadata anymore since it's included in items
-            # But we'll keep the key for backward compatibility
-            data["metadata"] = {}
->>>>>>> d34be27c
-
-            _LOGGER.debug("Data update complete with %d items", len(data["items"]))
-            return data
-
-        except Exception as err:
-            _LOGGER.error("Error fetching Inventree data: %s", err)
-            raise UpdateFailed(f"Error communicating with API: {err}") from err
-
-    async def async_shutdown(self) -> None:
-        """Close API client session when coordinator is shutdown."""
-        if self.api_client:
+"""Data coordinator for Inventree integration."""
+import logging
+from datetime import timedelta
+
+from homeassistant.core import HomeAssistant
+from homeassistant.helpers.update_coordinator import DataUpdateCoordinator, UpdateFailed
+from homeassistant.exceptions import ConfigEntryAuthFailed
+
+from .api import InventreeAPIClient
+
+_LOGGER = logging.getLogger(__name__)
+
+class InventreeDataUpdateCoordinator(DataUpdateCoordinator):
+    """Class to manage fetching Inventree data."""
+
+    def __init__(self, hass: HomeAssistant, api_client: InventreeAPIClient) -> None:
+        """Initialize the coordinator."""
+        super().__init__(
+            hass,
+            _LOGGER,
+            name="Inventree",
+            update_interval=timedelta(seconds=30),
+        )
+        self.api_client = api_client
+        self.categories = {}
+        self.locations = {}
+
+    async def _async_update_data(self):
+        """Fetch data from API."""
+        try:
+            _LOGGER.debug("Starting data update")
+            data = {}
+            
+            # Get all items with rich data
+            try:
+                data["items"] = await self.api_client.get_items()
+                _LOGGER.debug("Fetched %d items with rich data", len(data["items"]))
+                
+                # Verify we have pk for each item
+                for item in data["items"]:
+                    if not item.get('pk'):
+                        _LOGGER.warning("Item missing pk: %s", item.get('name', 'Unknown'))
+                    if not item.get('thumbnail'):
+                        _LOGGER.debug("Item missing thumbnail: %s", item.get('name', 'Unknown'))
+            except Exception as e:
+                _LOGGER.error("Error fetching items: %s", e)
+                data["items"] = []
+
+            # Get category tree for organization
+            try:
+                data["categories"] = await self.api_client.get_category_tree()
+                _LOGGER.debug("Fetched category tree")
+            except Exception as e:
+                _LOGGER.error("Error fetching categories: %s", e)
+                data["categories"] = []
+
+            # Get parameters for parts that have them
+            try:
+                parameters = {}
+                if data["items"]:
+                    for item in data["items"]:
+                        part_id = item.get('pk')
+                        if part_id:
+                            params = await self.api_client.get_part_parameters(part_id)
+                            if params:  # Only store if parameters exist
+                                parameters[part_id] = params
+                data["parameters"] = parameters
+            except Exception as e:
+                _LOGGER.error("Error fetching parameters: %s", e)
+                data["parameters"] = {}
+
+            # Store metadata including images
+            try:
+                metadata = {}
+                if data["items"]:
+                    for item in data["items"]:
+                        part_id = item.get('pk')
+                        if part_id:
+                            details = await self.api_client.get_part_details(part_id)
+                            if details:
+                                _LOGGER.debug(
+                                    "Got metadata for part %s: image=%s, thumbnail=%s",
+                                    part_id,
+                                    details.get('image'),
+                                    details.get('thumbnail')
+                                )
+                                metadata[part_id] = {
+                                    'image': details.get('image'),
+                                    'thumbnail': details.get('thumbnail')
+                                }
+                data["metadata"] = metadata
+                _LOGGER.debug("Final metadata: %s", metadata)
+            except Exception as e:
+                _LOGGER.error("Error fetching metadata: %s", e)
+                data["metadata"] = {}
+
+            return data
+
+        except Exception as err:
+            _LOGGER.error("Error fetching Inventree data: %s", err)
+            raise UpdateFailed(f"Error communicating with API: {err}") from err
+
+    async def async_shutdown(self) -> None:
+        """Close API client session when coordinator is shutdown."""
+        if self.api_client:
             await self.api_client.close()